--- conflicted
+++ resolved
@@ -10,7 +10,6 @@
 	gnmipb "github.com/openconfig/gnmi/proto/gnmi"
 	gribipb "github.com/openconfig/gribi/v1/proto/service"
 	"github.com/openconfig/ondatra"
-	"github.com/openconfig/ondatra/gnmi"
 	kinit "github.com/openconfig/ondatra/knebind/init"
 )
 
@@ -21,16 +20,10 @@
 // testGNMI checks the status of port1 of the dut.
 func testGNMI(t *testing.T, dut *ondatra.DUTDevice) {
 	t.Helper()
-<<<<<<< HEAD
 	c := dut.RawAPIs().GNMI().New(t)
 	resp, err := c.Capabilities(context.Background(), &gnmipb.CapabilityRequest{})
 	if err != nil {
 		t.Fatalf("gNMI failure: Capabilities request failed: %v", err)
-=======
-	sys := gnmi.Lookup(t, dut, gnmi.OC().System().State())
-	if !sys.IsPresent() {
-		t.Fatalf("No System telemetry for %v", dut)
->>>>>>> 0a8c7800
 	}
 	t.Logf("Got Capabilities response: %v", resp)
 }
