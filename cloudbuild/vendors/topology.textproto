--- conflicted
+++ resolved
@@ -17,37 +17,6 @@
       }
     }
   }
-<<<<<<< HEAD
-   services: {
-        key: 22
-        value: {
-            name: "ssh"
-            inside: 22
-        }
-    }
-    services: {
-        key: 9339
-        value: {
-            name: "gnmi"
-            inside: 6030
-        }
-    }
-    services: {
-        key: 9337
-        value: {
-            name: "gnoi"
-            inside: 6030
-        }
-    }
-    services: {
-        key: 9340
-        value: {
-            name: "gribi"
-            inside: 9340
-        }
-    }
-=======
->>>>>>> 921a83f8
 }
 nodes: {
   name: "cptx"
