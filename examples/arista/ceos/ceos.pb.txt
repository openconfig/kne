name: "ceos"
nodes: {
    name: "r1"
    vendor: ARISTA
    model: "ceos"
    os: "eos"
    config: {
        config_path: "/mnt/flash"
        config_file: "startup-config"
        file: "r1-config"
        cert: {
            self_signed: {
                cert_name: "gnmiCert.pem",
                key_name: "gnmiCertKey.pem",
                key_size: 4096,
            }
        }
    }
<<<<<<< HEAD
    services:{
        key: 22
        value: {
            name: "ssh"
            inside: 22
        }
    }
    services: {
        key: 6030
        value: {
            name: "gnmi"
            inside: 6030
        }
    }
    services: {
        key: 6031
        value: {
            name: "gnoi"
            inside: 6030
        }
    }
    services: {
        key: 9340
        value: {
            name: "gribi"
            inside: 9340
        }
    }
=======
>>>>>>> 921a83f8
}
nodes: {
    name: "r2"
    vendor: ARISTA
    model: "ceos"
    os: "eos"
    config: {
        config_path: "/mnt/flash"
        config_file: "startup-config"
        file: "r2-config"
        cert: {
            self_signed: {
                cert_name: "gnmiCert.pem",
                key_name: "gnmiCertKey.pem",
                key_size: 4096,
            }
        }
    }
<<<<<<< HEAD
    services:{
        key: 22
        value: {
            name: "ssh"
            inside: 22
        }
    }
    services: {
        key: 6030
        value: {
            name: "gnmi"
            inside: 6030
        }
    }
    services: {
        key: 6031
        value: {
            name: "gnoi"
            inside: 6030
        }
    }
    services: {
        key: 9340
        value: {
            name: "gribi"
            inside: 9340
        }
    }
=======
>>>>>>> 921a83f8
}
links: {
    a_node: "r1"
    a_int: "eth1"
    z_node: "r2"
    z_int: "eth1"
}<|MERGE_RESOLUTION|>--- conflicted
+++ resolved
@@ -16,37 +16,6 @@
             }
         }
     }
-<<<<<<< HEAD
-    services:{
-        key: 22
-        value: {
-            name: "ssh"
-            inside: 22
-        }
-    }
-    services: {
-        key: 6030
-        value: {
-            name: "gnmi"
-            inside: 6030
-        }
-    }
-    services: {
-        key: 6031
-        value: {
-            name: "gnoi"
-            inside: 6030
-        }
-    }
-    services: {
-        key: 9340
-        value: {
-            name: "gribi"
-            inside: 9340
-        }
-    }
-=======
->>>>>>> 921a83f8
 }
 nodes: {
     name: "r2"
@@ -65,37 +34,6 @@
             }
         }
     }
-<<<<<<< HEAD
-    services:{
-        key: 22
-        value: {
-            name: "ssh"
-            inside: 22
-        }
-    }
-    services: {
-        key: 6030
-        value: {
-            name: "gnmi"
-            inside: 6030
-        }
-    }
-    services: {
-        key: 6031
-        value: {
-            name: "gnoi"
-            inside: 6030
-        }
-    }
-    services: {
-        key: 9340
-        value: {
-            name: "gribi"
-            inside: 9340
-        }
-    }
-=======
->>>>>>> 921a83f8
 }
 links: {
     a_node: "r1"
