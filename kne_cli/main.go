// Copyright 2021 Google LLC
//
// Licensed under the Apache License, Version 2.0 (the "License");
// you may not use this file except in compliance with the License.
// You may obtain a copy of the License at
//
//      http://www.apache.org/licenses/LICENSE-2.0
//
// Unless required by applicable law or agreed to in writing, software
// distributed under the License is distributed on an "AS IS" BASIS,
// WITHOUT WARRANTIES OR CONDITIONS OF ANY KIND, either express or implied.
// See the License for the specific language governing permissions and
// limitations under the License.

package main

import (
	"context"
	"flag"
	"fmt"
	"os"
	"path/filepath"
	"sort"
	"strconv"
	"strings"

	"github.com/openconfig/kne/cmd"
	"github.com/openconfig/kne/flags"
	"k8s.io/klog/v2"
)

func main() {
	// By default, send logs to files and the screen.
	// TODO(borman): rework what goes to the screen
	// in a nicer format.
	klog.InitFlags(nil)
	for k, v := range map[string]string{
		"logtostderr":     "false",
		"alsologtostderr": "false",
		"stderrthreshold": "info",
	} {
		if f := flag.Lookup(k); f != nil {
			f.Value.Set(v)
			f.DefValue = v
		}
	}
	flags.Import()
<<<<<<< HEAD
	root := cmd.New()
	err := root.ExecuteContext(context.Background())
=======
	err := cmd.New().ExecuteContext(context.Background())
>>>>>>> 8daec691
	flushLogs()
	if err != nil {
		os.Exit(1)
	}
}

// flushLogs flushes the logs to storage and then displays a list of
// log files associated with this run.
func flushLogs() {
	klog.Flush()

	// klog provides no mechanism to determine where the logs are.  This
	// code mimics the decsion that klog makes to determine the logging
	// directory.

	f := flag.Lookup("log_dir")
	var logdir string
	if f != nil {
		logdir = f.Value.String()
	}
	if logdir == "" {
		logdir = os.TempDir()
	}

	// The log files are named command.*.pid, but filepath.Glob only
	// supports expanding * to full component names.
	fd, err := os.Open(logdir)
	if err != nil {
		fmt.Fprintf(os.Stderr, "Opening logdir: %v\n", err)
		return
	}
	defer fd.Close()
	cmd := filepath.Base(os.Args[0]) + "."
	pid := "." + strconv.Itoa(os.Getpid())
	var files []string
	for {
		names, err := fd.Readdirnames(100)
		for _, name := range names {
			if strings.HasPrefix(name, cmd) && strings.HasSuffix(name, pid) {
				files = append(files, name)
			}
		}
		if err != nil {
			break
		}
	}
	if len(files) > 0 {
		sort.Strings(files)
		fmt.Fprintf(os.Stderr, "Log files can be found in:\n")
		for _, file := range files {
			fmt.Fprintf(os.Stderr, "    %s\n", filepath.Join(logdir, file))
		}
	}
}<|MERGE_RESOLUTION|>--- conflicted
+++ resolved
@@ -45,12 +45,7 @@
 		}
 	}
 	flags.Import()
-<<<<<<< HEAD
-	root := cmd.New()
-	err := root.ExecuteContext(context.Background())
-=======
 	err := cmd.New().ExecuteContext(context.Background())
->>>>>>> 8daec691
 	flushLogs()
 	if err != nil {
 		os.Exit(1)
