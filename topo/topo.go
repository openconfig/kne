// Copyright 2021 Google LLC
//
// Licensed under the Apache License, Version 2.0 (the "License");
// you may not use this file except in compliance with the License.
// You may obtain a copy of the License at
//
//      http://www.apache.org/licenses/LICENSE-2.0
//
// Unless required by applicable law or agreed to in writing, software
// distributed under the License is distributed on an "AS IS" BASIS,
// WITHOUT WARRANTIES OR CONDITIONS OF ANY KIND, either express or implied.
// See the License for the specific language governing permissions and
// limitations under the License.

package topo

import (
	"context"
	"fmt"
	"io"
	"os"
	"strings"
	"time"

	"github.com/ghodss/yaml"
	"github.com/kr/pretty"
	topologyclientv1 "github.com/networkop/meshnet-cni/api/clientset/v1beta1"
	topologyv1 "github.com/networkop/meshnet-cni/api/types/v1beta1"
<<<<<<< HEAD
	"github.com/openconfig/kne/metrics"
=======
	"github.com/openconfig/kne/pods"
>>>>>>> 2911245e
	cpb "github.com/openconfig/kne/proto/controller"
	epb "github.com/openconfig/kne/proto/event"
	tpb "github.com/openconfig/kne/proto/topo"
	"github.com/openconfig/kne/topo/node"
	"google.golang.org/grpc/codes"
	"google.golang.org/grpc/status"
	"google.golang.org/protobuf/encoding/protojson"
	"google.golang.org/protobuf/encoding/prototext"
	corev1 "k8s.io/api/core/v1"
	metav1 "k8s.io/apimachinery/pkg/apis/meta/v1"
	"k8s.io/client-go/kubernetes"
	"k8s.io/client-go/rest"
	"k8s.io/client-go/tools/clientcmd"
	log "k8s.io/klog/v2"

	_ "github.com/openconfig/kne/topo/node/arista"
	_ "github.com/openconfig/kne/topo/node/cisco"
	_ "github.com/openconfig/kne/topo/node/gobgp"
	_ "github.com/openconfig/kne/topo/node/host"
	_ "github.com/openconfig/kne/topo/node/juniper"
	_ "github.com/openconfig/kne/topo/node/keysight"
	_ "github.com/openconfig/kne/topo/node/nokia"
	_ "github.com/openconfig/kne/topo/node/openconfig"
)

var protojsonUnmarshaller = protojson.UnmarshalOptions{
	AllowPartial:   true,
	DiscardUnknown: false,
}

// Manager is a topology manager for a cluster instance.
type Manager struct {
	progress bool
	topo     *tpb.Topology
	nodes    map[string]node.Node
	kubecfg  string
	kClient  kubernetes.Interface
	tClient  topologyclientv1.Interface
	rCfg     *rest.Config
	basePath string

	// If reportUsage is set, report anonymous usage metrics.
	reportUsage bool
	// reportUsageProjectID is the ID of the GCP project the usage
	// metrics should be written to. This field is not used if
	// ReportUsage is unset. An empty string will result in the
	// default project being used.
	reportUsageProjectID string
	// reportUsageTopicID is the ID of the GCP PubSub topic the usage
	// metrics should be written to. This field is not used if
	// ReportUsage is unset. An empty string will result in the
	// default topic being used.
	reportUsageTopicID string
}

type Option func(m *Manager)

func WithKubecfg(k string) Option {
	return func(m *Manager) {
		m.kubecfg = k
	}
}

func WithKubeClient(c kubernetes.Interface) Option {
	return func(m *Manager) {
		m.kClient = c
	}
}

func WithTopoClient(c topologyclientv1.Interface) Option {
	return func(m *Manager) {
		m.tClient = c
	}
}

func WithClusterConfig(r *rest.Config) Option {
	return func(m *Manager) {
		m.rCfg = r
	}
}

func WithBasePath(s string) Option {
	return func(m *Manager) {
		m.basePath = s
	}
}

<<<<<<< HEAD
func WithUsageReporting(b bool, project, topic string) Option {
	return func(m *Manager) {
		m.reportUsage = b
		m.reportUsageProjectID = project
		m.reportUsageTopicID = topic
=======
// WithProgress returns a Manager Option where true causes pod progress to be displayed.
func WithProgress(b bool) Option {
	return func(m *Manager) {
		m.progress = b
>>>>>>> 2911245e
	}
}

// New creates a new Manager based on the provided topology. The cluster config
// passed from the WithClusterConfig option overrides the determined in-cluster
// config. If neither of these configurations can be used then the kubecfg passed
// from the WithKubecfg option will be used to determine the cluster config.
func New(topo *tpb.Topology, opts ...Option) (*Manager, error) {
	if topo == nil {
		return nil, fmt.Errorf("topology cannot be nil")
	}
	m := &Manager{
		topo:  topo,
		nodes: map[string]node.Node{},
	}
	for _, o := range opts {
		o(m)
	}
	if m.rCfg == nil {
		log.Infof("Trying in-cluster configuration")
		rCfg, err := rest.InClusterConfig()
		if err != nil {
			log.Infof("Falling back to kubeconfig: %q", m.kubecfg)
			rCfg, err = clientcmd.BuildConfigFromFlags("", m.kubecfg)
			if err != nil {
				return nil, err
			}
		}
		m.rCfg = rCfg
	}
	if m.kClient == nil {
		kClient, err := kubernetes.NewForConfig(m.rCfg)
		if err != nil {
			return nil, err
		}
		m.kClient = kClient
	}
	if m.tClient == nil {
		tClient, err := topologyclientv1.NewForConfig(m.rCfg)
		if err != nil {
			return nil, err
		}
		m.tClient = tClient
	}
	if err := m.load(); err != nil {
		return nil, fmt.Errorf("failed to load topology: %w", err)
	}
	log.V(1).Infof("Created manager for topology:\n%v", prototext.Format(m.topo))
	return m, nil
}

// event creates a topology event protobuf from the topo.
func (m *Manager) event() *epb.Topology {
	t := &epb.Topology{
		LinkCount: int64(len(m.topo.Links)),
	}
	for _, node := range m.topo.Nodes {
		t.Nodes = append(t.Nodes, &epb.Node{
			Vendor: node.Vendor,
			Model:  node.Model,
		})
	}
	return t
}

var (
	// Stubs for testing.
	newMetricsReporter = func(ctx context.Context, project, topic string) (metricsReporter, error) {
		return metrics.NewReporter(ctx, project, topic)
	}
)

type metricsReporter interface {
	ReportCreateTopologyStart(context.Context, *epb.Topology) (string, error)
	ReportCreateTopologyEnd(context.Context, string, error) error
	Close() error
}

func (m *Manager) reportCreateEvent(ctx context.Context) func(error) {
	r, err := newMetricsReporter(ctx, m.reportUsageProjectID, m.reportUsageTopicID)
	if err != nil {
		log.Warningf("Unable to create metrics reporter: %v", err)
		return func(_ error) {}
	}
	id, err := r.ReportCreateTopologyStart(ctx, m.event())
	if err != nil {
		log.Warningf("Unable to report create topology start event: %v", err)
		return func(_ error) { r.Close() }
	}
	return func(rerr error) {
		defer r.Close()
		if err := r.ReportCreateTopologyEnd(ctx, id, rerr); err != nil {
			log.Warningf("Unable to report create topology end event: %v", err)
		}
	}
}

// Create creates the topology in the cluster.
func (m *Manager) Create(ctx context.Context, timeout time.Duration) (rerr error) {
	log.V(1).Infof("Topology:\n%v", prototext.Format(m.topo))
	if m.reportUsage {
		finish := m.reportCreateEvent(ctx)
		defer func() { finish(rerr) }()
	}
	if err := m.push(ctx); err != nil {
		return err
	}
	ctx, cancel := context.WithCancel(ctx)
	// Watch the containter status of the pods so we can fail if a container fails to start running.
	if w, err := pods.NewWatcher(ctx, m.kClient, cancel); err != nil {
		log.Warningf("Failed to start pod watcher: %v", err)
	} else {
		w.SetProgress(m.progress)
		defer func() {
			cancel()
			rerr = w.Cleanup(rerr)
		}()
	}
	if err := m.checkNodeStatus(ctx, timeout); err != nil {
		return err
	}
	log.Infof("Topology %q created", m.topo.GetName())
	return nil
}

// Delete deletes the topology from the cluster.
func (m *Manager) Delete(ctx context.Context) error {
	log.Infof("Topology:\n%v", prototext.Format(m.topo))
	if _, err := m.kClient.CoreV1().Namespaces().Get(ctx, m.topo.Name, metav1.GetOptions{}); err != nil {
		return fmt.Errorf("topology %q does not exist in cluster", m.topo.Name)
	}

	// Delete topology nodes
	for _, n := range m.nodes {
		// Delete Service for node
		if err := n.Delete(ctx); err != nil {
			log.Warningf("Error deleting node %q: %v", n.Name(), err)
		}
	}

	if err := m.deleteMeshnetTopologies(ctx); err != nil {
		return err
	}

	// Delete namespace
	prop := metav1.DeletePropagationForeground
	return m.kClient.CoreV1().Namespaces().Delete(ctx, m.topo.Name, metav1.DeleteOptions{PropagationPolicy: &prop})
}

// Show returns the topology information including services and node health.
func (m *Manager) Show(ctx context.Context) (*cpb.ShowTopologyResponse, error) {
	log.Infof("Topology:\n%v", prototext.Format(m.topo))
	r, err := m.Resources(ctx)
	if err != nil {
		return nil, err
	}
	for _, n := range m.topo.Nodes {
		if len(n.Services) == 0 {
			n.Services = map[uint32]*tpb.Service{}
		}
		services, ok := r.Services[n.Name]
		if !ok {
			return nil, fmt.Errorf("services for node %s not found", n.Name)
		}
		for _, svc := range services {
			if err := populateServiceMap(svc, n.Services); err != nil {
				return nil, err
			}
		}
	}
	stateMap := &stateMap{}
	for _, n := range m.nodes {
		phase, _ := n.Status(ctx)
		stateMap.setNodeState(n.Name(), phase)
	}
	return &cpb.ShowTopologyResponse{
		State:    stateMap.topologyState(),
		Topology: m.topo,
	}, nil
}

func (m *Manager) Watch(ctx context.Context) error {
	watcher, err := m.tClient.Topology(m.topo.Name).Watch(ctx, metav1.ListOptions{})
	if err != nil {
		return err
	}
	ch := watcher.ResultChan()
	for e := range ch {
		fmt.Println(e.Type)
		pretty.Print(e.Object)
		fmt.Println("")
	}
	return nil
}

// Nodes returns a map of node names to implementations in the current topology.
func (m *Manager) Nodes() map[string]node.Node {
	return m.nodes
}

// load populates the internal fields of the topology proto.
func (m *Manager) load() error {
	nMap := map[string]*tpb.Node{}
	for _, n := range m.topo.Nodes {
		if len(n.Interfaces) == 0 {
			n.Interfaces = map[string]*tpb.Interface{}
		}
		for k := range n.Interfaces {
			if n.Interfaces[k].IntName == "" {
				n.Interfaces[k].IntName = k
			}
		}
		nMap[n.Name] = n
	}
	uid := 0
	for _, l := range m.topo.Links {
		log.Infof("Adding Link: %s:%s %s:%s", l.ANode, l.AInt, l.ZNode, l.ZInt)
		if l.ANode == l.ZNode {
			return fmt.Errorf("invalid link: hardware loopback %s:%s %s:%s not supported", l.ANode, l.AInt, l.ZNode, l.ZInt)
		}
		aNode, ok := nMap[l.ANode]
		if !ok {
			return fmt.Errorf("invalid topology: missing node %q", l.ANode)
		}
		aInt, ok := aNode.Interfaces[l.AInt]
		if !ok {
			aInt = &tpb.Interface{
				IntName: l.AInt,
			}
			aNode.Interfaces[l.AInt] = aInt
		}
		zNode, ok := nMap[l.ZNode]
		if !ok {
			return fmt.Errorf("invalid topology: missing node %q", l.ZNode)
		}
		zInt, ok := zNode.Interfaces[l.ZInt]
		if !ok {
			zInt = &tpb.Interface{
				IntName: l.ZInt,
			}
			zNode.Interfaces[l.ZInt] = zInt
		}
		if aInt.PeerName != "" {
			return fmt.Errorf("interface %s:%s already connected", l.ANode, l.AInt)
		}
		if zInt.PeerName != "" {
			return fmt.Errorf("interface %s:%s already connected", l.ZNode, l.ZInt)
		}
		aInt.PeerName = l.ZNode
		aInt.PeerIntName = l.ZInt
		aInt.Uid = int64(uid)
		zInt.PeerName = l.ANode
		zInt.PeerIntName = l.AInt
		zInt.Uid = int64(uid)
		uid++
	}
	for k, n := range nMap {
		log.Infof("Adding Node: %s:%s", n.Name, n.Vendor)
		nn, err := node.New(m.topo.Name, n, m.kClient, m.rCfg, m.basePath, m.kubecfg)
		if err != nil {
			return fmt.Errorf("failed to load topology: %w", err)
		}
		m.nodes[k] = nn
	}
	return nil
}

// setLinkPeer finds the peer pod name and peer interface name for a given interface.
func setLinkPeer(nodeName string, podName string, link *topologyv1.Link, peerSpecs []*topologyv1.Topology) error {
	for _, peerSpec := range peerSpecs {
		for _, peerLink := range peerSpec.Spec.Links {
			// make sure self ifc and peer ifc belong to same link (and hence UID) but are not the same interfaces
			if peerLink.UID == link.UID && !(nodeName == link.PeerPod && peerLink.LocalIntf == link.LocalIntf) {
				link.PeerPod = peerSpec.ObjectMeta.Name
				link.PeerIntf = peerLink.LocalIntf
				return nil
			}
		}
	}
	return fmt.Errorf("could not find peer for node %s pod %s link UID %d", nodeName, podName, link.UID)
}

// topologySpecs provides a custom implementation for constructing meshnet resource specs
// (before meshnet topology creation) for all configured nodes.
func (m *Manager) topologySpecs(ctx context.Context) ([]*topologyv1.Topology, error) {
	nodeSpecs := map[string][]*topologyv1.Topology{}
	topos := []*topologyv1.Topology{}

	// get topology specs from all nodes
	for _, n := range m.nodes {
		log.Infof("Getting topology specs for node %s", n.Name())
		specs, err := n.TopologySpecs(ctx)
		if err != nil {
			return nil, fmt.Errorf("could not fetch topology specs for node %s: %v", n.Name(), err)
		}

		log.V(2).Infof("Topology specs for node %s: %+v", n.Name(), specs)
		nodeSpecs[n.Name()] = specs
	}

	// replace node name with pod name, for peer pod attribute in each link
	for nodeName, specs := range nodeSpecs {
		for _, spec := range specs {
			for l := range spec.Spec.Links {
				link := &spec.Spec.Links[l]
				peerSpecs, ok := nodeSpecs[link.PeerPod]
				if !ok {
					return nil, fmt.Errorf("specs do not exist for node %s", link.PeerPod)
				}

				if err := setLinkPeer(nodeName, spec.ObjectMeta.Name, link, peerSpecs); err != nil {
					return nil, err
				}
			}
			topos = append(topos, spec)
		}
	}

	return topos, nil
}

// push deploys the topology to the cluster.
func (m *Manager) push(ctx context.Context) error {
	if _, err := m.kClient.CoreV1().Namespaces().Get(ctx, m.topo.Name, metav1.GetOptions{}); err != nil {
		log.Infof("Creating namespace for topology: %q", m.topo.Name)
		ns := &corev1.Namespace{
			ObjectMeta: metav1.ObjectMeta{
				Name: m.topo.Name,
			},
		}
		sNs, err := m.kClient.CoreV1().Namespaces().Create(ctx, ns, metav1.CreateOptions{})
		if err != nil {
			return err
		}
		log.Infof("Server Namespace: %+v", sNs)
	}

	if err := m.createMeshnetTopologies(ctx); err != nil {
		return err
	}

	log.Infof("Creating Node Pods")
	for k, n := range m.nodes {
		if err := n.Create(ctx); err != nil {
			return err
		}
		log.Infof("Node %q resource created", k)
	}
	for _, n := range m.nodes {
		err := m.GenerateSelfSigned(ctx, n.Name())
		switch {
		default:
			return fmt.Errorf("failed to generate cert for node %s: %w", n.Name(), err)
		case err == nil, status.Code(err) == codes.Unimplemented:
		}
	}
	return nil
}

// createMeshnetTopologies creates meshnet resources for all available nodes.
func (m *Manager) createMeshnetTopologies(ctx context.Context) error {
	log.Infof("Getting topology specs for namespace %s", m.topo.Name)
	topologies, err := m.topologySpecs(ctx)
	if err != nil {
		return fmt.Errorf("could not get meshnet topologies: %v", err)
	}
	log.V(2).Infof("Got topology specs for namespace %s: %+v", m.topo.Name, topologies)
	for _, t := range topologies {
		log.Infof("Creating topology for meshnet node %s", t.ObjectMeta.Name)
		sT, err := m.tClient.Topology(m.topo.Name).Create(ctx, t, metav1.CreateOptions{})
		if err != nil {
			return fmt.Errorf("could not create topology for meshnet node %s: %v", t.ObjectMeta.Name, err)
		}
		log.V(1).Infof("Meshnet Node:\n%+v\n", sT)
	}
	return nil
}

// deleteMeshnetTopologies deletes meshnet resources for all available nodes.
func (m *Manager) deleteMeshnetTopologies(ctx context.Context) error {
	nodes, err := m.topologyResources(ctx)
	if err == nil {
		for _, n := range nodes {
			if err := m.tClient.Topology(m.topo.Name).Delete(ctx, n.ObjectMeta.Name, metav1.DeleteOptions{}); err != nil {
				log.Warningf("Error meshnet node %q: %v", n.ObjectMeta.Name, err)
			}
		}
	} else {
		// no need to return warning as deleting meshnet namespace shall delete the resources too
		log.Warningf("Error getting meshnet nodes: %v", err)
	}

	return nil
}

// checkNodeStatus reports node status, ignores for unimplemented nodes.
func (m *Manager) checkNodeStatus(ctx context.Context, timeout time.Duration) error {
	foundAll := false
	processed := make(map[string]bool)

	// Check until end state or timeout sec expired
	start := time.Now()
	for (timeout == 0 || time.Since(start) < timeout) && !foundAll {
		foundAll = true
		for name, n := range m.nodes {
			if _, ok := processed[name]; ok {
				continue
			}

			phase, err := n.Status(ctx)
			if err != nil || phase == node.StatusFailed {
				return fmt.Errorf("Node %q: Status %s Reason %v", name, phase, err)
			}
			if phase == node.StatusRunning {
				log.Infof("Node %q: Status %s", name, phase)
				processed[name] = true
			} else {
				foundAll = false
			}
		}
		time.Sleep(100 * time.Millisecond)
	}
	if !foundAll {
		log.Warningf("Failed to determine status of some node resources in %d sec", timeout)
	}
	return nil
}

type Resources struct {
	Services   map[string][]*corev1.Service
	Pods       map[string][]*corev1.Pod
	ConfigMaps map[string]*corev1.ConfigMap
	Topologies map[string]*topologyv1.Topology
}

// Resources gets the currently configured resources from the topology.
func (m *Manager) Resources(ctx context.Context) (*Resources, error) {
	r := Resources{
		Services:   map[string][]*corev1.Service{},
		Pods:       map[string][]*corev1.Pod{},
		ConfigMaps: map[string]*corev1.ConfigMap{},
		Topologies: map[string]*topologyv1.Topology{},
	}

	for nodeName, n := range m.nodes {
		pods, err := n.Pods(ctx)
		if err != nil {
			return nil, fmt.Errorf("could not get pods for node %s: %v", nodeName, err)
		}
		r.Pods[nodeName] = pods

		services, err := n.Services(ctx)
		if err != nil {
			return nil, fmt.Errorf("could not get services for node %s: %v", nodeName, err)
		}
		r.Services[nodeName] = services
	}

	tList, err := m.topologyResources(ctx)
	if err != nil {
		return nil, err
	}
	for _, t := range tList {
		r.Topologies[t.Name] = t
	}

	return &r, nil
}

// topologyResources gets the topology CRDs for the cluster.
func (m *Manager) topologyResources(ctx context.Context) ([]*topologyv1.Topology, error) {
	topology, err := m.tClient.Topology(m.topo.Name).List(ctx, metav1.ListOptions{})
	if err != nil {
		return nil, fmt.Errorf("failed to get topology CRDs: %v", err)
	}

	items := make([]*topologyv1.Topology, len(topology.Items))
	for i := range items {
		items[i] = &topology.Items[i]
	}

	return items, nil
}

// ConfigPush will push config to the provided node. If the node does
// not fulfill ConfigPusher then status.Unimplemented error will be returned.
func (m *Manager) ConfigPush(ctx context.Context, nodeName string, r io.Reader) error {
	n, ok := m.nodes[nodeName]
	if !ok {
		return fmt.Errorf("node %q not found", nodeName)
	}
	cp, ok := n.(node.ConfigPusher)
	if !ok {
		return status.Errorf(codes.Unimplemented, "node %q does not implement ConfigPusher interface", nodeName)
	}
	return cp.ConfigPush(ctx, r)
}

// ResetCfg will reset the config for the provided node. If the node does
// not fulfill Resetter then status.Unimplemented error will be returned.
func (m *Manager) ResetCfg(ctx context.Context, nodeName string) error {
	n, ok := m.nodes[nodeName]
	if !ok {
		return fmt.Errorf("node %q not found", nodeName)
	}
	r, ok := n.(node.Resetter)
	if !ok {
		return status.Errorf(codes.Unimplemented, "node %q does not implement Resetter interface", nodeName)
	}
	return r.ResetCfg(ctx)
}

// GenerateSelfSigned will create self signed certs on the provided node.
// If the node does not have cert info then it is a noop. If the node does
// not fulfill Certer then status.Unimplemented error will be returned.
func (m *Manager) GenerateSelfSigned(ctx context.Context, nodeName string) error {
	n, ok := m.nodes[nodeName]
	if !ok {
		return fmt.Errorf("node %q not found", nodeName)
	}
	if n.GetProto().GetConfig().GetCert() == nil {
		log.V(1).Infof("No cert info for %q, skipping cert generation", nodeName)
		return nil
	}
	c, ok := n.(node.Certer)
	if !ok {
		return status.Errorf(codes.Unimplemented, "node %q does not implement Certer interface", nodeName)
	}
	return c.GenerateSelfSigned(ctx)
}

// populateServiceMap modifies m to contain the full service info.
var populateServiceMap = func(s *corev1.Service, m map[uint32]*tpb.Service) error {
	if s == nil || m == nil {
		return fmt.Errorf("service and map must not be nil")
	}
	if len(s.Status.LoadBalancer.Ingress) == 0 {
		return fmt.Errorf("service %s has no external loadbalancer configured", s.Name)
	}
	for _, p := range s.Spec.Ports {
		k := uint32(p.Port)
		service, ok := m[k]
		if !ok {
			service = &tpb.Service{
				Name: p.Name,
			}
			m[k] = service
		}
		if service.Name == "" {
			service.Name = p.Name
		}
		service.Outside = k
		service.Inside = uint32(p.TargetPort.IntVal)
		service.NodePort = uint32(p.NodePort)
		service.InsideIp = s.Spec.ClusterIP
		service.OutsideIp = s.Status.LoadBalancer.Ingress[0].IP
	}
	return nil
}

// stateMap keeps the POD state of all topology nodes.
type stateMap struct {
	m map[string]node.Status
}

func (s *stateMap) size() int {
	return len(s.m)
}

func (s *stateMap) setNodeState(name string, state node.Status) {
	if s.m == nil {
		s.m = map[string]node.Status{}
	}
	s.m[name] = state
}

func (s *stateMap) topologyState() cpb.TopologyState {
	if s == nil || len(s.m) == 0 {
		return cpb.TopologyState_TOPOLOGY_STATE_UNSPECIFIED
	}
	counts := map[node.Status]int{}
	for _, state := range s.m {
		counts[state]++
	}
	switch {
	default:
		return cpb.TopologyState_TOPOLOGY_STATE_UNSPECIFIED
	case counts[node.StatusRunning] == s.size():
		return cpb.TopologyState_TOPOLOGY_STATE_RUNNING
	case counts[node.StatusFailed] > 0:
		return cpb.TopologyState_TOPOLOGY_STATE_ERROR
	case counts[node.StatusPending] > 0:
		return cpb.TopologyState_TOPOLOGY_STATE_CREATING
	}
}

// Load loads a Topology from path.
func Load(path string) (*tpb.Topology, error) {
	b, err := os.ReadFile(path)
	if err != nil {
		return nil, err
	}
	t := &tpb.Topology{}
	switch {
	case strings.HasSuffix(path, ".yaml"), strings.HasSuffix(path, ".yml"):
		jsonBytes, err := yaml.YAMLToJSON(b)
		if err != nil {
			return nil, fmt.Errorf("could not parse yaml: %v", err)
		}
		if err := protojsonUnmarshaller.Unmarshal(jsonBytes, t); err != nil {
			return nil, fmt.Errorf("could not parse json: %v", err)
		}
	default:
		if err := prototext.Unmarshal(b, t); err != nil {
			return nil, err
		}
	}
	return t, nil
}<|MERGE_RESOLUTION|>--- conflicted
+++ resolved
@@ -26,11 +26,8 @@
 	"github.com/kr/pretty"
 	topologyclientv1 "github.com/networkop/meshnet-cni/api/clientset/v1beta1"
 	topologyv1 "github.com/networkop/meshnet-cni/api/types/v1beta1"
-<<<<<<< HEAD
 	"github.com/openconfig/kne/metrics"
-=======
 	"github.com/openconfig/kne/pods"
->>>>>>> 2911245e
 	cpb "github.com/openconfig/kne/proto/controller"
 	epb "github.com/openconfig/kne/proto/event"
 	tpb "github.com/openconfig/kne/proto/topo"
@@ -118,18 +115,19 @@
 	}
 }
 
-<<<<<<< HEAD
+// WithUsageReporting writes anonymous usage metrics.
 func WithUsageReporting(b bool, project, topic string) Option {
 	return func(m *Manager) {
 		m.reportUsage = b
 		m.reportUsageProjectID = project
 		m.reportUsageTopicID = topic
-=======
+	}
+}
+
 // WithProgress returns a Manager Option where true causes pod progress to be displayed.
 func WithProgress(b bool) Option {
 	return func(m *Manager) {
 		m.progress = b
->>>>>>> 2911245e
 	}
 }
 
