// Copyright 2021 Google LLC
//
// Licensed under the Apache License, Version 2.0 (the "License");
// you may not use this file except in compliance with the License.
// You may obtain a copy of the License at
//
//      http://www.apache.org/licenses/LICENSE-2.0
//
// Unless required by applicable law or agreed to in writing, software
// distributed under the License is distributed on an "AS IS" BASIS,
// WITHOUT WARRANTIES OR CONDITIONS OF ANY KIND, either express or implied.
// See the License for the specific language governing permissions and
// limitations under the License.

package topo

import (
	"context"
	"errors"
	"fmt"
	"io"
	"io/ioutil"
	"sort"
<<<<<<< HEAD
	"strings"
	"sync"
=======
>>>>>>> 78a1b7e3
	"time"

	"github.com/ghodss/yaml"
	"github.com/google/kne/topo/node"
	"github.com/kr/pretty"
	log "github.com/sirupsen/logrus"
	"google.golang.org/grpc/codes"
	"google.golang.org/grpc/status"
	"google.golang.org/protobuf/encoding/protojson"
	"google.golang.org/protobuf/encoding/prototext"
	corev1 "k8s.io/api/core/v1"
	metav1 "k8s.io/apimachinery/pkg/apis/meta/v1"
	"k8s.io/client-go/kubernetes"
	"k8s.io/client-go/rest"
	"k8s.io/client-go/tools/clientcmd"

	topologyclientv1 "github.com/google/kne/api/clientset/v1beta1"
	topologyv1 "github.com/google/kne/api/types/v1beta1"
	tpb "github.com/google/kne/proto/topo"

	_ "github.com/google/kne/topo/node/ceos"
	_ "github.com/google/kne/topo/node/cptx"
	_ "github.com/google/kne/topo/node/gobgp"
	_ "github.com/google/kne/topo/node/host"
	_ "github.com/google/kne/topo/node/ixia"
	_ "github.com/google/kne/topo/node/srl"
	_ "github.com/google/kne/topo/node/xrd"
)

var protojsonUnmarshaller = protojson.UnmarshalOptions{
	AllowPartial:   true,
	DiscardUnknown: false,
}

// Manager is a topology instance manager for k8s cluster instance.
type Manager struct {
	BasePath string
	kubecfg  string
	kClient  kubernetes.Interface
	tClient  topologyclientv1.Interface
	rCfg     *rest.Config
	proto    *tpb.Topology
	nodes    map[string]node.Node
}

type Option func(m *Manager)

func WithKubeClient(c kubernetes.Interface) Option {
	return func(m *Manager) {
		m.kClient = c
	}
}

func WithTopoClient(c topologyclientv1.Interface) Option {
	return func(m *Manager) {
		m.tClient = c
	}
}

func WithClusterConfig(r *rest.Config) Option {
	return func(m *Manager) {
		m.rCfg = r
	}
}

func WithBasePath(s string) Option {
	return func(m *Manager) {
		m.BasePath = s
	}
}

// New creates a new topology manager based on the provided kubecfg and topology.
func New(kubecfg string, pb *tpb.Topology, opts ...Option) (*Manager, error) {
	if pb == nil {
		return nil, fmt.Errorf("pb cannot be nil")
	}
	log.Infof("Creating manager for: %s", pb.Name)
	m := &Manager{
		kubecfg: kubecfg,
		proto:   pb,
		nodes:   map[string]node.Node{},
	}
	for _, o := range opts {
		o(m)
	}
	if m.rCfg == nil {
		// use the current context in kubeconfig try in-cluster first if not fallback to kubeconfig
		log.Infof("Trying in-cluster configuration")
		rCfg, err := rest.InClusterConfig()
		if err != nil {
			log.Infof("Falling back to kubeconfig: %q", kubecfg)
			rCfg, err = clientcmd.BuildConfigFromFlags("", kubecfg)
			if err != nil {
				return nil, err
			}
		}
		m.rCfg = rCfg
	}
	if m.kClient == nil {
		kClient, err := kubernetes.NewForConfig(m.rCfg)
		if err != nil {
			return nil, err
		}
		m.kClient = kClient
	}
	if m.tClient == nil {
		tClient, err := topologyclientv1.NewForConfig(m.rCfg)
		if err != nil {
			return nil, err
		}
		m.tClient = tClient
	}
	return m, nil
}

// Load creates an instance of the managed topology.
func (m *Manager) Load(ctx context.Context) error {
	nMap := map[string]*tpb.Node{}
	for _, n := range m.proto.Nodes {
		if len(n.Interfaces) == 0 {
			n.Interfaces = map[string]*tpb.Interface{}
		} else {
			for k := range n.Interfaces {
				if n.Interfaces[k].IntName == "" {
					n.Interfaces[k].IntName = k
				}
			}
		}
		for k := range n.Interfaces {
			if n.Interfaces[k].IntName == "" {
				n.Interfaces[k].IntName = k
			}
		}
		nMap[n.Name] = n
	}
	uid := 0
	for _, l := range m.proto.Links {
		log.Infof("Adding Link: %s:%s %s:%s", l.ANode, l.AInt, l.ZNode, l.ZInt)
		aNode, ok := nMap[l.ANode]
		if !ok {
			return fmt.Errorf("invalid topology: missing node %q", l.ANode)
		}
		aInt, ok := aNode.Interfaces[l.AInt]
		if !ok {
			aInt = &tpb.Interface{
				IntName: l.AInt,
			}
			aNode.Interfaces[l.AInt] = aInt
		}
		zNode, ok := nMap[l.ZNode]
		if !ok {
			return fmt.Errorf("invalid topology: missing node %q", l.ZNode)
		}
		zInt, ok := zNode.Interfaces[l.ZInt]
		if !ok {
			zInt = &tpb.Interface{
				IntName: l.ZInt,
			}
			zNode.Interfaces[l.ZInt] = zInt
		}
		if aInt.PeerName != "" {
			return fmt.Errorf("interface %s:%s already connected", l.ANode, l.AInt)
		}
		if zInt.PeerName != "" {
			return fmt.Errorf("interface %s:%s already connected", l.ZNode, l.ZInt)
		}
		aInt.PeerName = l.ZNode
		aInt.PeerIntName = l.ZInt
		aInt.Uid = int64(uid)
		zInt.PeerName = l.ANode
		zInt.PeerIntName = l.AInt
		zInt.Uid = int64(uid)
		uid++
	}
	for k, n := range nMap {
		log.Infof("Adding Node: %s:%s:%s", n.Name, n.Vendor, n.Type)
		nn, err := node.New(m.proto.Name, n, m.kClient, m.rCfg, m.BasePath, m.kubecfg)
		if err != nil {
			return fmt.Errorf("failed to load topology: %w", err)
		}
		m.nodes[k] = nn
	}
	return nil
}

// Topology gets the topology CRDs for the cluster.
func (m *Manager) Topology(ctx context.Context) ([]topologyv1.Topology, error) {
	topology, err := m.tClient.Topology(m.proto.Name).List(ctx, metav1.ListOptions{})
	if err != nil {
		return nil, fmt.Errorf("failed to get topology CRDs: %v", err)
	}
	return topology.Items, nil
}

// Push pushes the current topology to k8s.
func (m *Manager) Push(ctx context.Context) error {
	if _, err := m.kClient.CoreV1().Namespaces().Get(ctx, m.proto.Name, metav1.GetOptions{}); err != nil {
		log.Infof("Creating namespace for topology: %q", m.proto.Name)
		ns := &corev1.Namespace{
			ObjectMeta: metav1.ObjectMeta{
				Name: m.proto.Name,
			},
		}
		sNs, err := m.kClient.CoreV1().Namespaces().Create(ctx, ns, metav1.CreateOptions{})
		if err != nil {
			return err
		}
		log.Infof("Server Namespace: %+v", sNs)
	}

	log.Infof("Pushing Meshnet Node Topology to k8s: %q", m.proto.Name)
	for _, n := range m.nodes {
		t := &topologyv1.Topology{
			ObjectMeta: metav1.ObjectMeta{
				Name: n.Name(),
			},
			Spec: topologyv1.TopologySpec{},
		}
		var links []topologyv1.Link
		for k, intf := range n.GetProto().Interfaces {
			link := topologyv1.Link{
				LocalIntf: k,
				LocalIP:   "",
				PeerIntf:  intf.PeerIntName,
				PeerIP:    "",
				PeerPod:   intf.PeerName,
				UID:       int(intf.Uid),
			}
			links = append(links, link)
		}
		t.Spec.Links = links
		sT, err := m.tClient.Topology(m.proto.Name).Create(ctx, t)
		if err != nil {
			return err
		}
		log.Infof("Meshnet Node:\n%+v\n", sT)
	}
	log.Infof("Creating Node Pods")
	for k, n := range m.nodes {
		if err := n.Create(ctx); err != nil {
			return err
		}
		log.Infof("Node %q resource created", k)
	}
	for _, n := range m.nodes {
		err := GenerateSelfSigned(ctx, n)
		switch {
		default:
			return fmt.Errorf("failed to generate cert for node %s: %w", n.Name(), err)
		case err == nil, status.Code(err) == codes.Unimplemented:
		}
	}
	return nil
}

// CheckNodeStatus reports node status, ignores for unimplemented nodes.
func (m *Manager) CheckNodeStatus(ctx context.Context, timeout time.Duration) error {
	foundAll := false
	processed := make(map[string]bool)

	// Check until end state or timeout sec expired
	start := time.Now()
	for (timeout == 0 || time.Since(start) < timeout) && !foundAll {
		foundAll = true
		for name, n := range m.nodes {
			if _, ok := processed[name]; ok {
				continue
			}

			phase, err := n.Status(ctx)
			if err != nil || phase == "Failed" {
				return errors.New(fmt.Sprintf("Node %q: Pod Status %s Reason %s", name, phase, err.Error()))
			}
			if phase == "Running" {
				log.Infof("Node %q: Pod Status %s", name, phase)
				processed[name] = true
			} else {
				foundAll = false
			}
		}
		time.Sleep(100 * time.Millisecond)
	}
	if !foundAll {
		log.Warnf("Failed to determine status of some node resources in %d sec", timeout)
	}
	return nil
}

// GenerateSelfSigned will try to create self signed certs on the provided node. If the node
// doesn't have cert info then it is a noop. If the node doesn't fulfil Certer then
// status.Unimplmented will be returned.
func GenerateSelfSigned(ctx context.Context, n node.Node) error {
	if n.GetProto().GetConfig().GetCert() == nil {
		log.Debugf("No cert info for %s", n.Name())
		return nil
	}
	nCert, ok := n.(node.Certer)
	if !ok {
		return status.Errorf(codes.Unimplemented, "node %s does not implement Certer interface", n.Name())
	}
	return nCert.GenerateSelfSigned(ctx)
}

// Delete deletes the topology from k8s.
func (m *Manager) Delete(ctx context.Context) error {
	if _, err := m.kClient.CoreV1().Namespaces().Get(ctx, m.proto.Name, metav1.GetOptions{}); err != nil {
		return fmt.Errorf("topology %q does not exist in cluster", m.proto.Name)
	}

	// Delete topology pods
	for _, n := range m.nodes {
		// Delete Service for node
		if err := n.Delete(ctx); err != nil {
			log.Warnf("Error deleting node %q: %v", n.Name(), err)
		}
		// Delete Topology for node
		if err := m.tClient.Topology(m.proto.Name).Delete(ctx, n.Name(), metav1.DeleteOptions{}); err != nil {
			log.Warnf("Error deleting topology %q: %v", n.Name(), err)
		}
	}
	// Delete namespace
	prop := metav1.DeletePropagationForeground
	if err := m.kClient.CoreV1().Namespaces().Delete(ctx, m.proto.Name, metav1.DeleteOptions{
		PropagationPolicy: &prop,
	}); err != nil {
		return err
	}
	return nil
}

// Load loads a Topology from fName.
func Load(fName string) (*tpb.Topology, error) {
	b, err := ioutil.ReadFile(fName)
	if err != nil {
		return nil, err
	}
	t := &tpb.Topology{}

	if strings.HasSuffix(fName, ".yaml") || strings.HasSuffix(fName, ".yml") {
		jsonBytes, err := yaml.YAMLToJSON(b)
		if err != nil {
			return nil, fmt.Errorf("could not parse yaml: %v", err)
		}
		if err := protojsonUnmarshaller.Unmarshal(jsonBytes, t); err != nil {
			return nil, fmt.Errorf("could not parse json: %v", err)
		}
	} else {
		if err := prototext.Unmarshal(b, t); err != nil {
			return nil, err
		}
	}

	return t, nil
}

type Resources struct {
	Services   map[string]*corev1.Service
	Pods       map[string]*corev1.Pod
	ConfigMaps map[string]*corev1.ConfigMap
	Topologies map[string]*topologyv1.Topology
}

// Nodes returns all nodes in the current topology.
func (m *Manager) Nodes() []node.Node {
	var keys []string
	for k := range m.nodes {
		keys = append(keys, k)
	}
	sort.Strings(keys)
	var n []node.Node
	for _, k := range keys {
		n = append(n, m.nodes[k])
	}
	return n
}

// Resources gets the currently configured resources from the topology.
func (m *Manager) Resources(ctx context.Context) (*Resources, error) {
	r := Resources{
		Services:   map[string]*corev1.Service{},
		Pods:       map[string]*corev1.Pod{},
		ConfigMaps: map[string]*corev1.ConfigMap{},
		Topologies: map[string]*topologyv1.Topology{},
	}
	for _, n := range m.nodes {
		p, err := n.Pod(ctx)
		if err != nil {
			return nil, err
		}
		r.Pods[p.Name] = p
	}
	tList, err := m.Topology(ctx)
	if err != nil {
		return nil, err
	}
	for _, t := range tList {
		v := t
		r.Topologies[v.Name] = &v
	}
	sList, err := m.kClient.CoreV1().Services(m.proto.Name).List(ctx, metav1.ListOptions{})
	if err != nil {
		return nil, err
	}
	for _, s := range sList.Items {
		sLocal := s
		r.Services[sLocal.Name] = &sLocal
	}
	return &r, nil
}

func (m *Manager) Watch(ctx context.Context) error {
	watcher, err := m.tClient.Topology(m.proto.Name).Watch(ctx, metav1.ListOptions{})
	if err != nil {
		return err
	}
	ch := watcher.ResultChan()
	for e := range ch {
		fmt.Println(e.Type)
		pretty.Print(e.Object)
		fmt.Println("")
	}
	return nil
}

func (m *Manager) ConfigPush(ctx context.Context, deviceName string, r io.Reader) error {
	d, ok := m.nodes[deviceName]
	if !ok {
		return fmt.Errorf("node %q not found", deviceName)
	}
	cp, ok := d.(node.ConfigPusher)
	if !ok {
		return nil
	}
	return cp.ConfigPush(ctx, r)
}

func (m *Manager) Node(nodeName string) (node.Node, error) {
	n, ok := m.nodes[nodeName]
	if !ok {
		return nil, fmt.Errorf("node %q not found", nodeName)
	}
	return n, nil
}<|MERGE_RESOLUTION|>--- conflicted
+++ resolved
@@ -21,11 +21,8 @@
 	"io"
 	"io/ioutil"
 	"sort"
-<<<<<<< HEAD
 	"strings"
 	"sync"
-=======
->>>>>>> 78a1b7e3
 	"time"
 
 	"github.com/ghodss/yaml"
