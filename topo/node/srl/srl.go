--- conflicted
+++ resolved
@@ -24,18 +24,12 @@
 	"k8s.io/apimachinery/pkg/fields"
 )
 
-<<<<<<< HEAD
+// ErrIncompatibleCliConn raised when an invalid scrapligo cli transport type is found.
+var ErrIncompatibleCliConn = errors.New("incompatible cli connection in use")
+
 func New(nodeImpl *node.Impl) (node.Node, error) {
 	cfg := defaults(nodeImpl.Proto)
 	proto.Merge(cfg, nodeImpl.Proto)
-=======
-// ErrIncompatibleCliConn raised when an invalid scrapligo cli transport type is found.
-var ErrIncompatibleCliConn = errors.New("incompatible cli connection in use")
-
-func New(pb *topopb.Node) (node.Implementation, error) {
-	cfg := defaults(pb)
-	proto.Merge(cfg, pb)
->>>>>>> 19883f49
 	node.FixServices(cfg)
 	n := &Node{
 		Impl: nodeImpl,
@@ -45,16 +39,8 @@
 }
 
 type Node struct {
-<<<<<<< HEAD
 	*node.Impl
-=======
-	pb      *topopb.Node
 	cliConn *scraplinetwork.Driver
-}
-
-func (n *Node) Proto() *topopb.Node {
-	return n.pb
->>>>>>> 19883f49
 }
 
 func (n *Node) GenerateSelfSigned(ctx context.Context, ni node.Interface) error {
